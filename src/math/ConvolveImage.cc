--- conflicted
+++ resolved
@@ -9,12 +9,9 @@
  * @todo
  * * Speed up convolution
  *
-<<<<<<< HEAD
-=======
  * @note: the convolution and convolveAtAPoint functions assume that data in a row is contiguous,
  * both in the input image and in the kernel. This is enforced by afw.
  *
->>>>>>> 858f14dc
  * @author Russell Owen
  *
  * @ingroup afw
@@ -102,91 +99,6 @@
     }
     
     
-<<<<<<< HEAD
-    int numWidth = kWidth - (1 + kCtrX);
-    BBox rightEdge(PointI(imWidth - numWidth, kCtrY), numWidth, imHeight + 1 - kHeight);
-    copyRegion(convolvedImage, inImage, rightEdge, edgeBitMask,
-                typename lsst::afw::image::detail::image_traits<OutImageT>::image_category());
-}
-}
-
-/**
- * @brief Apply convolution kernel to an image at one point
- *
- * @note: this is a high performance routine; the user is expected to:
- * - figure out the kernel center and adjust the supplied pixel accessors accordingly
- * For an example of how to do this see the convolve function.
- *
- * @ingroup afw
- */
-template <typename OutImageT, typename InImageT>
-inline typename OutImageT::SinglePixel lsst::afw::math::convolveAtAPoint(
-    typename InImageT::const_xy_locator& imageLocator,
-                                        ///< locator for image pixel that overlaps (0,0) pixel of kernel(!)
-    lsst::afw::image::Image<lsst::afw::math::Kernel::PixelT>::const_xy_locator &kernelLocator,
-                                        ///< locator for (0,0) pixel of kernel
-    int kWidth,                         ///< number of columns in kernel
-    int kHeight                         ///< number of rows in kernel
-                                  ) {
-    typename OutImageT::SinglePixel outValue = 0;
-    for (int y = 0; y != kHeight; ++y) {
-        for (int x = 0; x != kWidth; ++x, ++imageLocator.x(), ++kernelLocator.x()) {
-            typename lsst::afw::math::Kernel::Pixel const kVal = kernelLocator[0];
-#if IGNORE_KERNEL_ZERO_PIXELS
-            if (kVal != 0)
-#endif
-            {
-                outValue += *imageLocator*kVal;
-            }
-        }
-
-        imageLocator  += lsst::afw::image::detail::difference_type(-kWidth, 1);
-        kernelLocator += lsst::afw::image::detail::difference_type(-kWidth, 1);
-    }
-
-    imageLocator  += lsst::afw::image::detail::difference_type(0, -kHeight);
-    kernelLocator += lsst::afw::image::detail::difference_type(0, -kHeight);
-
-    return outValue;
-}
-
-/**
- * @brief Apply separable convolution kernel to an image at one point
- *
- * @note: this is a high performance routine; the user is expected to:
- * - figure out the kernel center and adjust the supplied pixel accessors accordingly
- * For an example of how to do this see the convolve function.
- *
- * @ingroup afw
- */
-template <typename OutImageT, typename InImageT>
-inline typename OutImageT::SinglePixel lsst::afw::math::convolveAtAPoint(
-    typename InImageT::const_xy_locator& imageLocator,
-                                        ///< locator for image pixel that overlaps (0,0) pixel of kernel(!)
-    std::vector<lsst::afw::math::Kernel::PixelT> const &kernelXList,  ///< kernel column vector
-    std::vector<lsst::afw::math::Kernel::PixelT> const &kernelYList   ///< kernel row vector
-) {
-    typedef typename std::vector<lsst::afw::math::Kernel::PixelT>::const_iterator k_iter;
-
-    std::vector<lsst::afw::math::Kernel::PixelT>::const_iterator kernelYIter = kernelYList.begin();
-
-    typedef typename OutImageT::SinglePixel OutT;
-    OutT outValue = 0;
-    for (k_iter kernelYIter = kernelYList.begin(), end = kernelYList.end();
-         kernelYIter != end; ++kernelYIter) {
-
-        OutT outValueY = 0;
-        for (k_iter kernelXIter = kernelXList.begin(), end = kernelXList.end();
-             kernelXIter != end; ++kernelXIter, ++imageLocator.x()) {
-            typename lsst::afw::math::Kernel::Pixel const kValX = *kernelXIter;
-#if IGNORE_KERNEL_ZERO_PIXELS
-            if (kValX != 0)
-#endif
-            {
-                outValueY += *imageLocator*kValX;
-            }
-        }
-=======
     template <typename OutImageT, typename InImageT>
     inline void copyBorder(
         OutImageT& convolvedImage,                           ///< convolved image
@@ -208,7 +120,6 @@
         BBox bottomEdge(PointI(0, 0), imWidth, kCtrY);
         copyRegion(convolvedImage, inImage, bottomEdge, edgeBitMask,
                     typename lsst::afw::image::detail::image_traits<OutImageT>::image_category());
->>>>>>> 858f14dc
         
         int numHeight = kHeight - (1 + kCtrY);
         BBox topEdge(PointI(0, imHeight - numHeight), imWidth, numHeight);
@@ -558,22 +469,6 @@
  g++ -C -E -I$(eups list -s -d boost)/include Convolve.cc | perl -pe 's| *NL *|\n|g'
 */
 #define NL /* */
-<<<<<<< HEAD
-#define convolutionFuncsByType(IMAGE, DESTPIXTYPE, SRXPIXTYPE) \
-    template IMAGE(DESTPIXTYPE)::SinglePixel \
-        convolveAtAPoint<IMAGE(DESTPIXTYPE), IMAGE(SRXPIXTYPE)>(IMAGE(SRXPIXTYPE)::const_xy_locator &, \
-        lsst::afw::image::Image<lsst::afw::math::Kernel::PixelT>::const_xy_locator &, int, int); NL \
-    template IMAGE(DESTPIXTYPE)::SinglePixel \
-        convolveAtAPoint<IMAGE(DESTPIXTYPE), IMAGE(SRXPIXTYPE)>(IMAGE(SRXPIXTYPE)::const_xy_locator &, \
-        std::vector<lsst::afw::math::Kernel::PixelT> const &, \
-        std::vector<lsst::afw::math::Kernel::PixelT> const &); NL \
-    template void convolve(IMAGE(DESTPIXTYPE)&, IMAGE(SRXPIXTYPE) const&, AnalyticKernel const&, bool, int); NL \
-    template void convolve(IMAGE(DESTPIXTYPE)&, IMAGE(SRXPIXTYPE) const&, DeltaFunctionKernel const&, bool, int); NL \
-    template void convolve(IMAGE(DESTPIXTYPE)&, IMAGE(SRXPIXTYPE) const&, FixedKernel const&, bool, int); NL \
-    template void convolve(IMAGE(DESTPIXTYPE)&, IMAGE(SRXPIXTYPE) const&, LinearCombinationKernel const&, bool, int); NL \
-    template void convolveLinear(IMAGE(DESTPIXTYPE)&, IMAGE(SRXPIXTYPE) const&, LinearCombinationKernel const&, int); NL \
-    template void convolve(IMAGE(DESTPIXTYPE)&, IMAGE(SRXPIXTYPE) const&, SeparableKernel const&, bool, int);
-=======
 #define convolutionFuncsByType(IMAGE, PIXTYPE1, PIXTYPE2) \
     template void convolve(IMAGE(PIXTYPE1)&, IMAGE(PIXTYPE2) const&, AnalyticKernel const&, bool, int); NL \
     template void convolve(IMAGE(PIXTYPE1)&, IMAGE(PIXTYPE2) const&, DeltaFunctionKernel const&, bool, int); NL \
@@ -582,23 +477,18 @@
     template void convolveLinear(IMAGE(PIXTYPE1)&, IMAGE(PIXTYPE2) const&, LinearCombinationKernel const&, int); NL \
     template void convolve(IMAGE(PIXTYPE1)&, IMAGE(PIXTYPE2) const&, SeparableKernel const&, bool, int); NL \
     template void convolve(IMAGE(PIXTYPE1)&, IMAGE(PIXTYPE2) const&, Kernel const&, bool, int);
->>>>>>> 858f14dc
 
 //
 // Now a macro to specify Image and MaskedImage
 //
-#define convolutionFuncs(DESTPIXTYPE, SRXPIXTYPE) \
-    convolutionFuncsByType(IMAGE,       DESTPIXTYPE, SRXPIXTYPE) \
-    convolutionFuncsByType(MASKEDIMAGE, DESTPIXTYPE, SRXPIXTYPE)
-
+#define convolutionFuncs(PIXTYPE1, PIXTYPE2) \
+    convolutionFuncsByType(IMAGE,       PIXTYPE1, PIXTYPE2) \
+    convolutionFuncsByType(MASKEDIMAGE, PIXTYPE1, PIXTYPE2)
+
+convolutionFuncs(int, int)
+convolutionFuncs(double, double)
+convolutionFuncs(double, float)
+convolutionFuncs(float, float)
 convolutionFuncs(boost::uint16_t, boost::uint16_t)
-convolutionFuncs(float, boost::uint16_t)
-convolutionFuncs(double, boost::uint16_t)
-convolutionFuncs(int, int)
-convolutionFuncs(float, int)
-convolutionFuncs(double, int)
-convolutionFuncs(float, float)
-convolutionFuncs(double, float)
-convolutionFuncs(double, double)
 
 }}}