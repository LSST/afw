// -*- lsst-c++ -*-

/* 
 * LSST Data Management System
 * Copyright 2008, 2009, 2010 LSST Corporation.
 * 
 * This product includes software developed by the
 * LSST Project (http://www.lsst.org/).
 *
 * This program is free software: you can redistribute it and/or modify
 * it under the terms of the GNU General Public License as published by
 * the Free Software Foundation, either version 3 of the License, or
 * (at your option) any later version.
 * 
 * This program is distributed in the hope that it will be useful,
 * but WITHOUT ANY WARRANTY; without even the implied warranty of
 * MERCHANTABILITY or FITNESS FOR A PARTICULAR PURPOSE.  See the
 * GNU General Public License for more details.
 * 
 * You should have received a copy of the LSST License Statement and 
 * the GNU General Public License along with this program.  If not, 
 * see <http://www.lsstcorp.org/LegalNotices/>.
 */
 
/**
 * \file
 * \brief LSST bitmasks
 */

#ifndef LSST_AFW_IMAGE_MASK_H
#define LSST_AFW_IMAGE_MASK_H

#include <list>
#include <map>
#include <string>

#include "boost/cstdint.hpp"
#include "boost/shared_ptr.hpp"

#include "lsst/base.h"
#include "lsst/daf/base/Citizen.h"
#include "lsst/daf/base/Persistable.h"
#include "lsst/daf/base/PropertySet.h"
#include "lsst/pex/exceptions.h"
#include "lsst/afw/formatters/ImageFormatter.h"
#include "lsst/afw/image/Image.h"
#include "lsst/afw/image/LsstImageTypes.h"

namespace lsst {
namespace afw {
    namespace formatters {
        template<typename> class MaskFormatter;
    }
namespace image {

namespace detail {
    class MaskDict;                     // forward declaration
}

// all masks will initially be instantiated with the same pixel type
namespace detail {
    /// tag for a Mask
    struct Mask_tag : public detail::basic_tag { };

    typedef std::map<std::string, int> MaskPlaneDict;
}

/// Represent a 2-dimensional array of bitmask pixels
template<typename MaskPixelT=lsst::afw::image::MaskPixel>
class Mask : public ImageBase<MaskPixelT> {
public:
    typedef boost::shared_ptr<Mask> Ptr;
    typedef boost::shared_ptr<const Mask> ConstPtr;
    typedef detail::MaskPlaneDict MaskPlaneDict;
    
    typedef detail::Mask_tag image_category;

#if !defined(SWIG)
    /// A templated class to return this classes' type (present in Image/Mask/MaskedImage)
    template<typename MaskPT=MaskPixelT>
    struct ImageTypeFactory {
        /// Return the desired type
        typedef Mask<MaskPT> type;
    };
#endif

    // Constructors        
    explicit Mask(
        unsigned int width, unsigned int height,
        MaskPlaneDict const& planeDefs = MaskPlaneDict()
    );
    explicit Mask(
        unsigned int width, unsigned int height,
        MaskPixelT initialValue, 
        MaskPlaneDict const& planeDefs = MaskPlaneDict()
    );
    explicit Mask(
        geom::Extent2I const & dimensions=geom::Extent2I(),
        MaskPlaneDict const& planeDefs = MaskPlaneDict()
    );
    explicit Mask(
        geom::Extent2I const & dimensions, 
        MaskPixelT initialValue, 
        MaskPlaneDict const& planeDefs = MaskPlaneDict()
    );
    explicit Mask(geom::Box2I const & bbox,
                  MaskPlaneDict const& planeDefs = MaskPlaneDict());
    explicit Mask(geom::Box2I const & bbox, MaskPixelT initialValue,
                  MaskPlaneDict const& planeDefs = MaskPlaneDict());
    explicit Mask(
        std::string const& fileName, int const hdu=0,
        lsst::daf::base::PropertySet::Ptr metadata=lsst::daf::base::PropertySet::Ptr(),
        geom::Box2I const& bbox=geom::Box2I(), 
        ImageOrigin const = LOCAL, 
        bool const conformMasks=false
    );                      
    explicit Mask(
        char **ramFile, size_t *ramFileLen, int const hdu=0,
        lsst::daf::base::PropertySet::Ptr metadata=lsst::daf::base::PropertySet::Ptr(),
        geom::Box2I const& bbox=geom::Box2I(), 
        ImageOrigin const = LOCAL, 
        bool const conformMasks=false
    );     

    // generalised copy constructor
    template<typename OtherPixelT>
    Mask(Mask<OtherPixelT> const& rhs, const bool deep) :
        image::ImageBase<MaskPixelT>(rhs, deep),
        _maskDict(rhs._maskDict) {}

    Mask(const Mask& src, const bool deep=false);
    Mask(
        const Mask& src, 
        const geom::Box2I & bbox,  
        ImageOrigin const origin=LOCAL, 
        const bool deep=false
    );
    
<<<<<<< HEAD
    explicit Mask(lsst::ndarray::Array<MaskPixelT,2,1> const & array, bool deep = false,
                  geom::Point2I const & xy0 = geom::Point2I());
=======
    explicit Mask(ndarray::Array<MaskPixelT,2,1> const & array, bool deep = false,
                   geom::Point2I const & xy0 = geom::Point2I()) :
        image::ImageBase<MaskPixelT>(array, deep, xy0),
        _myMaskDictVersion(_maskDictVersion) {}

>>>>>>> 01819bd8

    void swap(Mask& rhs);
    // Operators

    Mask& operator=(MaskPixelT const rhs);
    Mask& operator=(const Mask& rhs);

    void operator|=(Mask const& rhs);
    void operator|=(MaskPixelT const rhs);

    void operator&=(Mask const& rhs);
    void operator&=(MaskPixelT const rhs);
        static MaskPixelT getPlaneBitMask(const std::vector<std::string> &names);

    void operator^=(Mask const& rhs);
    void operator^=(MaskPixelT const rhs);

    typename ImageBase<MaskPixelT>::PixelReference operator()(int x, int y);
    typename ImageBase<MaskPixelT>::PixelConstReference operator()(int x, int y) const;
    bool operator()(int x, int y, int plane) const;
    typename ImageBase<MaskPixelT>::PixelReference operator()(int x, int y, CheckIndices const&);
    typename ImageBase<MaskPixelT>::PixelConstReference operator()(int x, int y,
                                                                   CheckIndices const&) const;
    bool operator()(int x, int y, int plane, CheckIndices const&) const;

    // I/O and FITS metadata
    
    //void readFits(const std::string& fileName, bool conformMasks=false, int hdu=0); // replaced by constructor
    void writeFits(
        std::string const& fileName,
        boost::shared_ptr<const lsst::daf::base::PropertySet> metadata=lsst::daf::base::PropertySet::Ptr(),
        std::string const& mode="w"
    ) const;
    void writeFits(
        char **ramFile, size_t *ramFileLen,
        boost::shared_ptr<const lsst::daf::base::PropertySet> metadata=lsst::daf::base::PropertySet::Ptr(),
        std::string const& mode="w"
    ) const;
    
    // Mask Plane ops
    
    void clearAllMaskPlanes();
    void clearMaskPlane(int plane);
    void setMaskPlaneValues(const int plane, const int x0, const int x1, const int y);
    static MaskPlaneDict parseMaskPlaneMetadata(lsst::daf::base::PropertySet::Ptr const);
    //
    // Operations on the mask plane dictionary
    //
    static void clearMaskPlaneDict();
    static int addMaskPlane(const std::string& name);
    static void removeMaskPlane(const std::string& name);
    void removeAndClearMaskPlane(const std::string& name, bool const removeFromDefault=false);
    
    static int getMaskPlane(const std::string& name);
    static MaskPixelT getPlaneBitMask(const std::string& name);

    static int getNumPlanesMax()  { return 8*sizeof(MaskPixelT); }
    static int getNumPlanesUsed();
    MaskPlaneDict const& getMaskPlaneDict() const;
    void printMaskPlanes() const;

    static void addMaskPlanesToMetadata(lsst::daf::base::PropertySet::Ptr);
    //
    // This one isn't static, it fixes up a given Mask's planes
    void conformMaskPlanes(const MaskPlaneDict& masterPlaneDict);
        
private:
    //LSST_PERSIST_FORMATTER(lsst::afw::formatters::MaskFormatter)
    PTR(detail::MaskDict) _maskDict;    // our bitplane dictionary
    
    static PTR(detail::MaskDict) _maskPlaneDict();
    static int _setMaskPlaneDict(MaskPlaneDict const& mpd);
    static const std::string maskPlanePrefix;
    
    static int addMaskPlane(std::string name, int plane);

    static int getMaskPlaneNoThrow(const std::string& name);
    static MaskPixelT getBitMaskNoThrow(int plane);
    static MaskPixelT getBitMask(int plane);

    void _initializePlanes(MaskPlaneDict const& planeDefs); // called by ctors

    //
    // Make names in templatized base class visible (Meyers, Effective C++, Item 43)
    //
    using ImageBase<MaskPixelT>::_getRawView;
    using ImageBase<MaskPixelT>::swap;

    void checkMaskDictionaries(Mask const& other);
};

template<typename PixelT>
void swap(Mask<PixelT>& a, Mask<PixelT>& b);
    
}}}  // lsst::afw::image
        
#endif // LSST_AFW_IMAGE_MASK_H<|MERGE_RESOLUTION|>--- conflicted
+++ resolved
@@ -136,16 +136,8 @@
         const bool deep=false
     );
     
-<<<<<<< HEAD
-    explicit Mask(lsst::ndarray::Array<MaskPixelT,2,1> const & array, bool deep = false,
+    explicit Mask(ndarray::Array<MaskPixelT,2,1> const & array, bool deep = false,
                   geom::Point2I const & xy0 = geom::Point2I());
-=======
-    explicit Mask(ndarray::Array<MaskPixelT,2,1> const & array, bool deep = false,
-                   geom::Point2I const & xy0 = geom::Point2I()) :
-        image::ImageBase<MaskPixelT>(array, deep, xy0),
-        _myMaskDictVersion(_maskDictVersion) {}
-
->>>>>>> 01819bd8
 
     void swap(Mask& rhs);
     // Operators
